mod app;
mod clipboard;
mod debouncer;
pub mod event;
mod handle;
mod input;
mod pane;
<<<<<<< HEAD
mod preferences;
=======
mod popup;
>>>>>>> 9fad9cb8
mod search;
mod size;
mod spinner;
mod table;
mod task;
mod term_output;

pub use app::{run_app, terminal_big_enough};
use clipboard::copy_to_clipboard;
use debouncer::Debouncer;
use event::{Event, TaskResult};
pub use handle::{AppReceiver, TuiSender};
use input::InputOptions;
pub use pane::TerminalPane;
use size::SizeInfo;
pub use table::TaskTable;
pub use term_output::TerminalOutput;

#[derive(Debug, thiserror::Error)]
pub enum Error {
    #[error("failed to send event to TUI: {0}")]
    Mpsc(String),
    #[error("No task found with name '{name}'")]
    TaskNotFound { name: String },
    #[error("No task at index {index} (only {len} tasks) ")]
    TaskNotFoundIndex { index: usize, len: usize },
    #[error("Unable to write to stdin for '{name}': {e}")]
    Stdin { name: String, e: std::io::Error },
    #[error(transparent)]
    Io(#[from] std::io::Error),
}<|MERGE_RESOLUTION|>--- conflicted
+++ resolved
@@ -5,11 +5,8 @@
 mod handle;
 mod input;
 mod pane;
-<<<<<<< HEAD
+mod popup;
 mod preferences;
-=======
-mod popup;
->>>>>>> 9fad9cb8
 mod search;
 mod size;
 mod spinner;
